--- conflicted
+++ resolved
@@ -161,11 +161,7 @@
 
     setElementSet(element) {
         if (element instanceof ValueElement && element.tag === Tag.SpecificCharacterSet)
-<<<<<<< HEAD
-            return new Elements(CharacterSets.fromNames(element.value.toSingleString(VR.CS)), this.zoneOffset, this._insertOrdered(element));
-=======
             return new Elements(CharacterSets.fromBytes(element.value.bytes), this.zoneOffset, this._insertOrdered(element));
->>>>>>> 36ace1e4
         if (element instanceof ValueElement && element.tag === Tag.TimezoneOffsetFromUTC) {
             let newOffset = parseZoneOffset(element.value.toSingleString(VR.SH, element.bigEndian, this.characterSets));
             newOffset = isNaN(newOffset) ? base.systemZone : newOffset;
